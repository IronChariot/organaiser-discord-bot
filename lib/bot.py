--- conflicted
+++ resolved
@@ -141,13 +141,6 @@
                 retry = False
             except ValueError as ex:
                 channel = message.channel if message else (self.chat_channel or self.log_channel)
-<<<<<<< HEAD
-                view = Retry()
-                err_msg = await channel.send(f'⚠️ **Error**: {ex}', view=view)
-                await view.wait()
-                retry = view.retry
-                await err_msg.delete()
-=======
                 view = views.RetryButton()
                 err_msg = await channel.send(f'⚠️ **Error**: {ex}', view=view)
                 await view.wait()
@@ -156,7 +149,6 @@
                     await err_msg.delete()
                 except:
                     pass
->>>>>>> 615bf25c
                 if not retry:
                     return
 
@@ -230,16 +222,6 @@
             futures.append(self.add_timed_reminder(reminder))
 
             timestamp = int(reminder_time.timestamp())
-<<<<<<< HEAD
-            if repeat and repeat_interval == 'day':
-                actions_taken.append(f'Added reminder going off daily at <t:{timestamp}:t>')
-            elif repeat:
-                actions_taken.append(f'Added reminder for <t:{timestamp}:F> repeating every {repeat_interval}')
-            elif reminder_time.date() == date.today():
-                actions_taken.append(f'Added reminder for today at <t:{timestamp}:t>')
-            else:
-                actions_taken.append(f'Added reminder for <t:{timestamp}:F>')
-=======
             rel_date = None
             if reminder_time.date() == date.today():
                 rel_date = 'today'
@@ -255,7 +237,6 @@
                 actions_taken.append(f'Added reminder going off <t:{timestamp}:R>')
             else:
                 actions_taken.append(f'Added reminder going off {rel_date} at <t:{timestamp}:t>')
->>>>>>> 615bf25c
 
         chat = response.get('chat') or ''
         reactions = response.get('react')
